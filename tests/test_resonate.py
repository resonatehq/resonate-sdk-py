from __future__ import annotations

from collections.abc import Callable
from typing import TYPE_CHECKING, Any, assert_type
from unittest.mock import MagicMock

import pytest

from resonate import Context, Resonate
from resonate.models.commands import Invoke, Listen
from resonate.models.handle import Handle
from resonate.models.options import Options
from resonate.registry import Registry
from resonate.resonate import Function

if TYPE_CHECKING:
    from collections.abc import Generator


def foo(ctx: Context, a: int, b: int) -> int: ...
def bar(a: int, b: int) -> int: ...
def baz(ctx: Context, a: int, b: int) -> Generator[Any, Any, int]: ...


@pytest.fixture
def registry() -> Registry:
    registry = Registry()
    registry.add("foo", foo)
    registry.add("bar", bar)
    registry.add("baz", baz)
    return registry


@pytest.fixture
def scheduler() -> MagicMock:
    mock_scheduler = MagicMock()

    def enqueue_side_effect(*args: Any, **kwargs: Any) -> None:
        if futures := kwargs.get("futures"):
            futures[0].set_result(None)  # Unblock future

    mock_scheduler.enqueue.side_effect = enqueue_side_effect
    return mock_scheduler


@pytest.fixture
def resonate(registry: Registry, scheduler: MagicMock) -> Resonate:
    return Resonate(registry=registry, scheduler=scheduler)


# Helper to validate Invoke parameters
def cmd(mock_scheduler: MagicMock) -> None:
    mock_scheduler.enqueue.assert_called_once()
    args, kwargs = mock_scheduler.enqueue.call_args

    mock_scheduler.reset_mock()
    return args[0]


# Parametrized tests


@pytest.mark.parametrize("func", [foo, bar, baz])
@pytest.mark.parametrize("name", ["foo", "bar", "baz", None])
def test_register(func: Callable, name: str | None) -> None:
    registry = Registry()
    resonate = Resonate(registry=registry)

    resonate.register(func, name=name)
    assert registry.get(name or func.__name__) == func
    assert registry.reverse_lookup(func) == name or func.__name__


@pytest.mark.parametrize("send_to", ["foo", "bar", "baz", None])
@pytest.mark.parametrize("version", [1, 2, 3, None])
@pytest.mark.parametrize("timeout", [3, 2, 1, None])
@pytest.mark.parametrize(
    ("func", "args", "kwargs", "expected_name", "expected_func"),
    [
        (foo, (1, 2), {}, "foo", foo),
        (bar, (1, 2), {}, "bar", bar),
        (baz, (1, 2), {}, "baz", baz),
        (foo, (), {"1": 1, "2": 2}, "foo", foo),
        (bar, (), {"1": 1, "2": 2}, "bar", bar),
        (baz, (), {"1": 1, "2": 2}, "baz", baz),
        ("foo", (1, 2), {}, "foo", foo),
        ("bar", (1, 2), {}, "bar", bar),
        ("baz", (1, 2), {}, "baz", baz),
        ("foo", (), {"1": 1, "2": 2}, "foo", foo),
        ("bar", (), {"1": 1, "2": 2}, "bar", bar),
        ("baz", (), {"1": 1, "2": 2}, "baz", baz),
    ],
)
def test_run(
    resonate: Resonate,
    scheduler: MagicMock,
    send_to: str | None,
    version: int | None,
    timeout: int | None,
    func: Callable | str,
    args: tuple,
    kwargs: dict,
    expected_name: str,
    expected_func: Callable,
) -> None:
    opts = Options()
    if send_to is not None:
        opts = opts.merge(send_to=send_to)
    if version is not None:
        opts = opts.merge(version=version)

    invoke = Invoke(id="f", name=expected_name, func=expected_func, args=args, kwargs=kwargs)
    invoke_with_opts = Invoke(id="f", name=expected_name, func=expected_func, args=args, kwargs=kwargs, opts=opts)

    resonate.run("f", func, *args, **kwargs)
    assert cmd(scheduler) == invoke

    resonate.options(**opts.to_dict()).run("f", func, *args, **kwargs)
    assert cmd(scheduler) == invoke_with_opts

    if isinstance(func, Callable):
        f = resonate.register(func)
        f.run("f", *args, **kwargs)
        assert cmd(scheduler) == invoke

        f = resonate.register(func, **opts.to_dict())
        f.run("f", *args, **kwargs)
        assert cmd(scheduler) == invoke_with_opts

        f = resonate.register(func)
        f.options(**opts.to_dict()).run("f", *args, **kwargs)
        assert cmd(scheduler) == invoke_with_opts


@pytest.mark.parametrize("send_to", ["foo", "bar", "baz", None])
@pytest.mark.parametrize("version", [1, 2, 3, None])
@pytest.mark.parametrize(
    ("func", "args", "kwargs", "expected_name", "expected_func"),
    [
        (foo, (1, 2), {}, "foo", None),
        (bar, (1, 2), {}, "bar", None),
        (baz, (1, 2), {}, "baz", None),
        (foo, (), {"1": 1, "2": 2}, "foo", None),
        (bar, (), {"1": 1, "2": 2}, "bar", None),
        (baz, (), {"1": 1, "2": 2}, "baz", None),
        ("foo", (1, 2), {}, "foo", None),
        ("bar", (1, 2), {}, "bar", None),
        ("baz", (1, 2), {}, "baz", None),
        ("foo", (), {"1": 1, "2": 2}, "foo", None),
        ("bar", (), {"1": 1, "2": 2}, "bar", None),
        ("baz", (), {"1": 1, "2": 2}, "baz", None),
    ],
)
def test_rpc(
    resonate: Resonate,
    scheduler: MagicMock,
    send_to: str | None,
    version: int | None,
    func: Callable | str,
    args: tuple,
    kwargs: dict,
    expected_name: str,
    expected_func: Callable,
) -> None:
    opts = Options()
    if send_to is not None:
        opts = opts.merge(send_to=send_to)
    if version is not None:
        opts = opts.merge(version=version)

    invoke = Invoke(id="f", name=expected_name, func=expected_func, args=args, kwargs=kwargs)
    invoke_with_opts = Invoke(id="f", name=expected_name, func=expected_func, args=args, kwargs=kwargs, opts=opts)

    resonate.rpc("f", func, *args, **kwargs)
    assert cmd(scheduler) == invoke

    resonate.options(**opts.to_dict()).rpc("f", func, *args, **kwargs)
    assert cmd(scheduler) == invoke_with_opts

    if isinstance(func, Callable):
        f = resonate.register(func)
        f.rpc("f", *args, **kwargs)
        assert cmd(scheduler) == invoke

        f = resonate.register(func, **opts.to_dict())
        f.rpc("f", *args, **kwargs)
        assert cmd(scheduler) == invoke_with_opts

        f = resonate.register(func)
        f.options(**opts.to_dict()).rpc("f", *args, **kwargs)
        assert cmd(scheduler) == invoke_with_opts


@pytest.mark.parametrize("id", ["foo", "bar", "baz"])
def test_get(resonate: Resonate, scheduler: MagicMock, id: str) -> None:
    resonate.get(id)
    assert cmd(scheduler) == Listen(id=id)

<<<<<<< HEAD

@pytest.mark.parametrize(
    "func",
    [foo, bar, baz],
)
def test_signatures(resonate: Resonate, func: Callable) -> None:
    f = resonate.register(func)
    assert f.rpc.__annotations__ == f.run.__annotations__
=======
def test_type_annotations() -> None:
    # The following are "tests", if there is an issue it will be found by pright, at runtime
    # assert_type is effectively a noop.

    resonate = Resonate()

    # foo
    def foo(ctx: Context, a: int, b: int, /) -> int: ...
    f = resonate.register(foo)
    assert_type(f, Function[[int, int], int])
    assert_type(f.run, Callable[[str, int, int], Handle[int]])
    assert_type(f.rpc, Callable[[str, int, int], Handle[int]])

    # bar
    def bar(ctx: Context, a: str, b: str, /) -> str: ...
    f = resonate.register(bar)
    assert_type(f, Function[[str, str], str])
    assert_type(f.run, Callable[[str, str, str], Handle[str]])
    assert_type(f.rpc, Callable[[str, str, str], Handle[str]])

    # baz
    def baz(ctx: Context, a: int, b: str, /) -> int | str: ...
    f = resonate.register(baz)
    assert_type(f, Function[[int, str], int | str])
    assert_type(f.run, Callable[[str, int, str], Handle[int | str]])
    assert_type(f.rpc, Callable[[str, int, str], Handle[int | str]])
>>>>>>> d8d09a34
<|MERGE_RESOLUTION|>--- conflicted
+++ resolved
@@ -196,7 +196,6 @@
     resonate.get(id)
     assert cmd(scheduler) == Listen(id=id)
 
-<<<<<<< HEAD
 
 @pytest.mark.parametrize(
     "func",
@@ -205,7 +204,7 @@
 def test_signatures(resonate: Resonate, func: Callable) -> None:
     f = resonate.register(func)
     assert f.rpc.__annotations__ == f.run.__annotations__
-=======
+
 def test_type_annotations() -> None:
     # The following are "tests", if there is an issue it will be found by pright, at runtime
     # assert_type is effectively a noop.
@@ -231,5 +230,4 @@
     f = resonate.register(baz)
     assert_type(f, Function[[int, str], int | str])
     assert_type(f.run, Callable[[str, int, str], Handle[int | str]])
-    assert_type(f.rpc, Callable[[str, int, str], Handle[int | str]])
->>>>>>> d8d09a34
+    assert_type(f.rpc, Callable[[str, int, str], Handle[int | str]])