from __future__ import annotations

import time
from typing import TYPE_CHECKING, Any

import pytest

from resonate.resonate import Resonate
<<<<<<< HEAD
from resonate.retry_policies import Constant
=======
from resonate.retry_policies.constant import Constant
from resonate.stores.local import LocalStore
from resonate.stores.remote import RemoteStore
>>>>>>> a9f5630c

if TYPE_CHECKING:
    from collections.abc import Generator

    from resonate.coroutine import Yieldable
    from resonate.models.message_source import MessageSource
    from resonate.models.store import Store
    from resonate.resonate import Context


def foo_lfi(ctx: Context) -> Generator:
    p = yield ctx.lfi(bar_lfi)
    v = yield p
    return v


def bar_lfi(ctx: Context) -> Generator:
    p = yield ctx.lfi(baz)
    v = yield p
    return v


def foo_rfi(ctx: Context) -> Generator:
    p = yield ctx.rfi(bar_rfi)
    v = yield p
    return v


def bar_rfi(ctx: Context) -> Generator:
    p = yield ctx.rfi(baz)
    v = yield p
    return v


def baz(ctx: Context) -> str:
    return "baz"


def fib_lfi(ctx: Context, n: int) -> Generator[Any, Any, int]:
    if n <= 1:
        return n

    p1 = yield ctx.lfi(fib_lfi, n - 1).options(id=f"fli{n - 1}")
    p2 = yield ctx.lfi(fib_lfi, n - 2).options(id=f"fli{n - 2}")

    v1 = yield p1
    v2 = yield p2

    return v1 + v2


def fib_lfc(ctx: Context, n: int) -> Generator[Any, Any, int]:
    if n <= 1:
        return n

    v1 = yield ctx.lfc(fib_lfc, n - 1).options(id=f"flc{n - 1}")
    v2 = yield ctx.lfc(fib_lfc, n - 2).options(id=f"flc{n - 2}")

    return v1 + v2


def fib_rfi(ctx: Context, n: int) -> Generator[Any, Any, int]:
    if n <= 1:
        return n

    p1 = yield ctx.rfi(fib_rfi, n - 1).options(id=f"fri{n - 1}")
    p2 = yield ctx.rfi(fib_rfi, n - 2).options(id=f"fri{n - 2}")

    v1 = yield p1
    v2 = yield p2

    return v1 + v2


def fib_rfc(ctx: Context, n: int) -> Generator[Any, Any, int]:
    if n <= 1:
        return n

    v1 = yield ctx.rfc(fib_rfc, n - 1).options(id=f"frc{n - 1}")
    v2 = yield ctx.rfc(fib_rfc, n - 2).options(id=f"frc{n - 2}")

    return v1 + v2


def sleep(ctx: Context) -> Generator[Yieldable, Any, int]:
    yield ctx.sleep(0)
    return 1


def add_one(ctx: Context, n: int) -> int:
    return n + 1


def get_dependency(ctx: Context) -> int:
    dep = ctx.get_dependency("foo")
    assert dep is not None
    return dep + 1


def rfi_add_one_by_name(ctx: Context, n: int) -> Generator[Any, Any, int]:
    v = yield ctx.rfc("add_one", n)
    return v


def hitl(ctx: Context, id: str | None) -> Generator[Yieldable, Any, int]:
    if id:
        p = yield ctx.promise().options(id=id)
    else:
        p = yield ctx.promise()
    v = yield p
    return v


<<<<<<< HEAD
@pytest.fixture(scope="module")
def resonate_instance(store: Store, message_source: MessageSource) -> Generator[Resonate, None, None]:
    resonate = Resonate(store=store, message_source=message_source)
=======
def random_generation(ctx: Context) -> Generator[Yieldable, Any, float]:
    return (yield ctx.random.randint(0, 10))


def get_stores_config() -> list[tuple[Store, MessageSource | None]]:
    local_store = LocalStore()
    stores: list[tuple[Store, MessageSource | None]] = [(local_store, None)]

    if "RESONATE_STORE_URL" in os.environ and "RESONATE_MSG_SRC_URL" in os.environ:
        remote_store = RemoteStore(url=os.environ["RESONATE_STORE_URL"])
        remote_msg_source = Poller(os.environ["RESONATE_MSG_SRC_URL"])
        stores.append((remote_store, remote_msg_source))

    return stores


@pytest.fixture(params=get_stores_config(), ids=lambda s: f"{s[0]}", scope="session")
def resonate_instance(request: pytest.FixtureRequest) -> Generator[Resonate, None, None]:
    store, msg_src = request.param
    resonate = Resonate(store=store, message_source=msg_src)
>>>>>>> a9f5630c
    resonate.register(foo_lfi)
    resonate.register(bar_lfi)
    resonate.register(foo_rfi)
    resonate.register(bar_rfi)
    resonate.register(baz)
    resonate.register(fib_lfi)
    resonate.register(fib_lfc)
    resonate.register(fib_rfi)
    resonate.register(fib_rfc)
    resonate.register(sleep)
    resonate.register(add_one)
    resonate.register(rfi_add_one_by_name)
    resonate.register(get_dependency)
    resonate.register(hitl)
    resonate.register(random_generation)
    resonate.start()
    yield resonate
    resonate.stop()

    # this timeout is set to cover the timeout time of the test poller, you can
    # see where this is set in conftest.py
    time.sleep(3)


def test_random_generation(resonate_instance: Resonate) -> None:
    timestamp = int(time.time())
    handle = resonate_instance.run(f"random-gen-{timestamp}", random_generation)
    v = handle.result()
    assert v == resonate_instance.run(f"random-gen-{timestamp}", random_generation).result()


@pytest.mark.parametrize("id", ["foo", None])
def test_hitl(resonate_instance: Resonate, id: str | None) -> None:
    timestamp = int(time.time())
    handle = resonate_instance.run(f"hitl-{timestamp}", hitl, id)
    time.sleep(1)
    resonate_instance.promises.resolve(id=id or f"hitl-{timestamp}.1", data=1)
    assert handle.result() == 1


def test_get_dependency(resonate_instance: Resonate) -> None:
    timestamp = int(time.time())
    resonate_instance.set_dependency("foo", 1)
    handle = resonate_instance.run(f"get-dependency-{timestamp}", get_dependency)
    assert handle.result() == 2


def test_basic_lfi(resonate_instance: Resonate) -> None:
    timestamp = int(time.time())
    handle = resonate_instance.run(f"foo-lfi-{timestamp}", foo_lfi)
    assert handle.result() == "baz"


def test_basic_rfi(resonate_instance: Resonate) -> None:
    timestamp = int(time.time())
    handle = resonate_instance.run(f"foo-rfi-{timestamp}", foo_rfi)
    assert handle.result() == "baz"


def test_rfi_by_name(resonate_instance: Resonate) -> None:
    timestamp = int(time.time())
    handle = resonate_instance.rpc(f"add_one_by_name_rfi-{timestamp}", "rfi_add_one_by_name", 42)
    assert handle.result() == 43


def test_fib_lfi(resonate_instance: Resonate) -> None:
    timestamp = int(time.time())
    handle = resonate_instance.run(f"fib_lfi-{timestamp}", fib_lfi, 10)
    fib_10 = 55
    assert handle.result() == fib_10


def test_fib_rfi(resonate_instance: Resonate) -> None:
    timestamp = int(time.time())
    handle = resonate_instance.run(f"fib_rfi-{timestamp}", fib_rfi, 10)
    fib_10 = 55
    assert handle.result() == fib_10


def test_fib_lfc(resonate_instance: Resonate) -> None:
    timestamp = int(time.time())
    handle = resonate_instance.run(f"fib_lfc-{timestamp}", fib_lfc, 10)
    fib_10 = 55
    assert handle.result() == fib_10


def test_fib_rfc(resonate_instance: Resonate) -> None:
    timestamp = int(time.time())
    handle = resonate_instance.run(f"fib_rfc-{timestamp}", fib_rfc, 10)
    fib_10 = 55
    assert handle.result() == fib_10


def test_sleep(resonate_instance: Resonate) -> None:
    timestamp = int(time.time())
    handle = resonate_instance.run(f"sleep-{timestamp}", sleep)
    assert handle.result() == 1


def test_basic_retries() -> None:
    # Use a different instance that only do local store
    resonate = Resonate()

    def retriable(ctx: Context) -> int:
        if ctx.info.attempt == 4:
            return ctx.info.attempt
        raise RuntimeError

    f = resonate.register(retriable)
    resonate.start()

    start_time = time.time()
    handle = f.options(retry_policy=Constant(delay=1, max_retries=3)).run(f"retriable-{int(start_time)}")
    result = handle.result()
    end_time = time.time()

    assert result == 4
    delta = end_time - start_time
    assert delta >= 3.0
    assert delta < 4.0  # This is kind of arbitrary, if it is failing feel free to increase the number

    resonate.stop()


def test_listen(resonate_instance: Resonate) -> None:
    timestamp = int(time.time())
    handle = resonate_instance.rpc(f"add_one_{timestamp}", "add_one", 42)
    assert handle.result() == 43


def test_implicit_resonate_start() -> None:
    resonate = Resonate()

    def f(ctx: Context, n: int) -> Generator[Any, Any, int]:
        if n == 0:
            return 1

        v = yield ctx.rfc(f, n - 1)
        return v + n

    r = resonate.register(f)

    timestamp = int(time.time())
    handle = r.run(f"r-implicit-start-{timestamp}", 1)
    result = handle.result()
    assert result == 2<|MERGE_RESOLUTION|>--- conflicted
+++ resolved
@@ -6,13 +6,7 @@
 import pytest
 
 from resonate.resonate import Resonate
-<<<<<<< HEAD
-from resonate.retry_policies import Constant
-=======
 from resonate.retry_policies.constant import Constant
-from resonate.stores.local import LocalStore
-from resonate.stores.remote import RemoteStore
->>>>>>> a9f5630c
 
 if TYPE_CHECKING:
     from collections.abc import Generator
@@ -126,32 +120,13 @@
     return v
 
 
-<<<<<<< HEAD
+def random_generation(ctx: Context) -> Generator[Yieldable, Any, float]:
+    return (yield ctx.random.randint(0, 10))
+
+
 @pytest.fixture(scope="module")
 def resonate_instance(store: Store, message_source: MessageSource) -> Generator[Resonate, None, None]:
     resonate = Resonate(store=store, message_source=message_source)
-=======
-def random_generation(ctx: Context) -> Generator[Yieldable, Any, float]:
-    return (yield ctx.random.randint(0, 10))
-
-
-def get_stores_config() -> list[tuple[Store, MessageSource | None]]:
-    local_store = LocalStore()
-    stores: list[tuple[Store, MessageSource | None]] = [(local_store, None)]
-
-    if "RESONATE_STORE_URL" in os.environ and "RESONATE_MSG_SRC_URL" in os.environ:
-        remote_store = RemoteStore(url=os.environ["RESONATE_STORE_URL"])
-        remote_msg_source = Poller(os.environ["RESONATE_MSG_SRC_URL"])
-        stores.append((remote_store, remote_msg_source))
-
-    return stores
-
-
-@pytest.fixture(params=get_stores_config(), ids=lambda s: f"{s[0]}", scope="session")
-def resonate_instance(request: pytest.FixtureRequest) -> Generator[Resonate, None, None]:
-    store, msg_src = request.param
-    resonate = Resonate(store=store, message_source=msg_src)
->>>>>>> a9f5630c
     resonate.register(foo_lfi)
     resonate.register(bar_lfi)
     resonate.register(foo_rfi)
