--- conflicted
+++ resolved
@@ -153,13 +153,13 @@
                 p = yield ctx.lfi(fib, n - i).options(id=f"fib-{n - i}")
                 ps.append(p)
             case 1:
-                p = yield ctx.rfi(fib, n - i).options(id=f"fib-{n - i}", send_to="sim://any@default")
+                p = yield ctx.rfi(fib, n - i).options(id=f"fib-{n - i}", target="sim://any@default")
                 ps.append(p)
             case 2:
                 v = yield ctx.lfc(fib, n - i).options(id=f"fib-{n - i}")
                 vs.append(v)
             case 3:
-                v = yield ctx.rfc(fib, n - i).options(id=f"fib-{n - i}", send_to="sim://any@default")
+                v = yield ctx.rfc(fib, n - i).options(id=f"fib-{n - i}", target="sim://any@default")
                 vs.append(v)
 
     for p in ps:
@@ -328,55 +328,39 @@
                 conv = Remote(str(n), "structured_concurrency", opts=opts)
                 sim.send_msg("sim://any@default", Invoke(conv.id, conv, structured_concurrency, opts=opts))
             case 15:
-<<<<<<< HEAD
-                opts = Options(send_to="sim://any@default")
+                opts = Options(target="sim://any@default")
                 conv = Remote(str(n), "fail_25", opts=opts)
                 sim.send_msg("sim://any@default", Invoke(conv.id, conv, fail_25, opts=opts))
             case 16:
-                opts = Options(send_to="sim://any@default")
+                opts = Options(target="sim://any@default")
                 conv = Remote(str(n), "fail_50", opts=opts)
                 sim.send_msg("sim://any@default", Invoke(conv.id, conv, fail_50, opts=opts))
             case 17:
-                opts = Options(send_to="sim://any@default")
+                opts = Options(target="sim://any@default")
                 conv = Remote(str(n), "fail_75", opts=opts)
                 sim.send_msg("sim://any@default", Invoke(conv.id, conv, fail_75, opts=opts))
             case 18:
-                opts = Options(send_to="sim://any@default")
+                opts = Options(target="sim://any@default")
                 conv = Remote(str(n), "fail_99", opts=opts)
                 sim.send_msg("sim://any@default", Invoke(conv.id, conv, fail_99, opts=opts))
             case 19:
-                opts = Options(send_to="sim://any@default")
+                opts = Options(target="sim://any@default")
                 conv = Remote(f"fib-{n}", "fib", (n,), opts=opts)
                 sim.send_msg("sim://any@default", Invoke(conv.id, conv, fib, (n,), opts=opts))
             case 20:
-                opts = Options(send_to="sim://any@default")
+                opts = Options(target="sim://any@default")
                 conv = Remote(f"fibl-{n}", "fib_lfi", (n,), opts=opts)
                 sim.send_msg("sim://any@default", Invoke(conv.id, conv, fib_lfi, (n,), opts=opts))
             case 21:
-                opts = Options(send_to="sim://any@default")
+                opts = Options(target="sim://any@default")
                 conv = Remote(f"fibl-{n}", "fib_lfi", (n,), opts=opts)
                 sim.send_msg("sim://any@default", Invoke(conv.id, conv, fib_lfc, (n,), opts=opts))
             case 22:
-                opts = Options(send_to="sim://any@default")
+                opts = Options(target="sim://any@default")
                 conv = Remote(f"fibr-{n}", "fib_lfi", (n,), opts=opts)
                 sim.send_msg("sim://any@default", Invoke(conv.id, conv, fib_rfi, (n,), opts=opts))
             case 23:
-                opts = Options(send_to="sim://any@default")
-=======
-                opts = Options(target="sim://any@default")
-                conv = Remote(f"fibl-{n}", "fib_lfi", (n,), opts=opts)
-                sim.send_msg("sim://any@default", Invoke(conv.id, conv, fib_lfi, (n,), opts=opts))
-            case 16:
-                opts = Options(target="sim://any@default")
-                conv = Remote(f"fibl-{n}", "fib_lfi", (n,), opts=opts)
-                sim.send_msg("sim://any@default", Invoke(conv.id, conv, fib_lfc, (n,), opts=opts))
-            case 17:
-                opts = Options(target="sim://any@default")
-                conv = Remote(f"fibr-{n}", "fib_lfi", (n,), opts=opts)
-                sim.send_msg("sim://any@default", Invoke(conv.id, conv, fib_rfi, (n,), opts=opts))
-            case 18:
-                opts = Options(target="sim://any@default")
->>>>>>> ae44eb8b
+                opts = Options(target="sim://any@default")
                 conv = Remote(f"fibr-{n}", "fib_lfi", (n,), opts=opts)
                 sim.send_msg("sim://any@default", Invoke(conv.id, conv, fib_rfc, (n,), opts=opts))
 
