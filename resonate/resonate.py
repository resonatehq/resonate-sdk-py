--- conflicted
+++ resolved
@@ -175,17 +175,11 @@
         name: str | None = None,
         version: int = 1,
     ) -> Function[P, R] | Callable[[Callable[Concatenate[Context, P], R]], Function[P, R]]:
-<<<<<<< HEAD
-        def wrapper(func: Callable[Concatenate[Context, P], R]) -> Function[P, R]:
-            if isinstance(func, Function):
-                func = func.func
-=======
         def wrapper(func: Callable[..., Any]) -> Function[P, R]:
             if not inspect.isfunction(func):
                 msg = "Can only register functions"
                 raise ResonateValidationError(msg)
 
->>>>>>> c1a48346
             self._registry.add(func, name or func.__name__, version)
             return Function(self, name or func.__name__, func, self._opts.merge(version=version))
 
