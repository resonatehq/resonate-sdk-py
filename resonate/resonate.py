--- conflicted
+++ resolved
@@ -46,40 +46,18 @@
             pid=pid,
         )
 
-<<<<<<< HEAD
     def options(self, *, send_to: str | None = None, version: int | None = None, timeout: int | None = None) -> Resonate:
         return Resonate(
             gid=self._gid,
             pid=self._pid,
             opts=self._opts.merge(send_to=send_to, version=version, timeout=timeout),
-=======
-    def options(self, *, send_to: str | None = None, version: int | None = None) -> Resonate:
-        return Resonate(
-            gid=self._gid,
-            pid=self._pid,
-            opts = self._opts.merge(send_to=send_to, version=version),
->>>>>>> 991e573f
             registry=self._registry,
             dependencies=self._dependencies,
             scheduler=self._scheduler,
         )
 
     @overload
-<<<<<<< HEAD
     def register[**P, R](
-        self, func: Callable[Concatenate[Context, P], Generator[Any, Any, R]], /, *, name: str | None = None, send_to: str | None = None, version: int | None = None, timeout: int | None = None
-    ) -> Function[P, R]: ...
-=======
-    def register[**P, R](self, func: Callable[Concatenate[Context, P], Generator[Any, Any, R]], /, *, name: str | None = None, send_to: str | None = None, version: int | None = None) -> Function[P, R]: ...
-    @overload
-    def register[**P, R](self, func: Callable[Concatenate[Context, P], R], /, *, name: str | None = None, send_to: str | None = None, version: int | None = None) -> Function[P, R]: ...
-    @overload
-    def register[**P, R](self, func: Callable[P, R], /, *, name: str | None = None, send_to: str | None = None, version: int | None = None) -> Function[P, R]: ...
->>>>>>> 991e573f
-    @overload
-    def register[**P, R](self, *, name: str | None = None, send_to: str | None = None, version: int | None = None) -> Callable[[Callable], Function[P, Any]]: ...
-    def register[**P, R](
-<<<<<<< HEAD
         self, func: Callable[Concatenate[Context, P], R], /, *, name: str | None = None, send_to: str | None = None, version: int | None = None, timeout: int | None = None
     ) -> Function[P, R]: ...
     @overload
@@ -90,17 +68,6 @@
         def wrapper(func: Callable) -> Function[P, R]:
             self._registry.add(name or func.__name__, func)
             return Function(self, name or func.__name__, func, self._opts.merge(send_to=send_to, version=version, timeout=timeout))
-=======
-        self,
-        *args: Callable | None,
-        name: str | None = None,
-        send_to: str | None = None,
-        version: int | None = None,
-    ) -> Callable[[Callable], Function[P, R]] | Function[P, R]:
-        def wrapper(func: Callable) -> Function[P, R]:
-            self._registry.add(name or func.__name__, func)
-            return Function(self, name or func.__name__, func, self._opts.merge(send_to=send_to, version=version))
->>>>>>> 991e573f
 
         if args and callable(args[0]):
             return wrapper(args[0])
@@ -116,11 +83,7 @@
     def run[**P, R](
         self,
         id: str,
-<<<<<<< HEAD
         func: Callable[Concatenate[Context, P], Generator[Any, Any, R]] | Callable[Concatenate[Context, P], R] | str,
-=======
-        func: Callable[Concatenate[Context, P], Generator[Any, Any, R]] | Callable[Concatenate[Context, P], R] | Callable[P, R] | str,
->>>>>>> 991e573f
         *args: P.args,
         **kwargs: P.kwargs,
     ) -> Handle[R]:
@@ -146,11 +109,7 @@
     def rpc[**P, R](
         self,
         id: str,
-<<<<<<< HEAD
         func: Callable[Concatenate[Context, P], Generator[Any, Any, R]] | Callable[Concatenate[Context, P], R] | str,
-=======
-        func: Callable[Concatenate[Context, P], Generator[Any, Any, R]] | Callable[Concatenate[Context, P], R] | Callable[P, R] | str,
->>>>>>> 991e573f
         *args: P.args,
         **kwargs: P.kwargs,
     ) -> Handle[R]:
@@ -176,10 +135,6 @@
 
 # Context
 
-<<<<<<< HEAD
-
-=======
->>>>>>> 991e573f
 class Context:
     def __init__(self, id: str, registry: Registry, dependencies: Dependencies) -> None:
         self.id = id
@@ -225,7 +180,6 @@
             case Callable():
                 return self._registry.reverse_lookup(f)
 
-<<<<<<< HEAD
 
 # Function
 
@@ -246,32 +200,6 @@
 
     def options(self, *, send_to: str | None = None, version: int | None = None, timeout: int | None = None) -> Function[P, R | Generator[Any, Any, R]]:
         return Function(self._resonate, self._name, self._func, self._opts.merge(send_to=send_to, version=version, timeout=timeout))
-=======
-# Function
-
-class Function[**P, R]:
-    @overload
-    def __init__(self, resonate: Resonate, name: str, func: Callable[Concatenate[Context, P], Generator[Any, Any, R]], opts: Options) -> None: ...
-    @overload
-    def __init__(self, resonate: Resonate, name: str, func: Callable[Concatenate[Context, P], R], opts: Options) -> None: ...
-    @overload
-    def __init__(self, resonate: Resonate, name: str, func: Callable[P, R], opts: Options) -> None: ...
-    def __init__(self, resonate: Resonate, name: str, func: Callable[Concatenate[Context, P], Generator[Any, Any, R]] | Callable[Concatenate[Context, P], R] | Callable[P, R], opts: Options) -> None:
-        self._resonate = resonate
-        self._name = name
-        self._func = func
-        self._opts = opts
-
-    @overload
-    def __call__(self, ctx: Context, *args: P.args, **kwargs: P.kwargs) -> Generator[Any, Any, R]: ...
-    @overload
-    def __call__(self, *args: P.args, **kwargs: P.kwargs) -> R: ...
-    def __call__(self, *args, **kwargs) -> Generator[Any, Any, R] | R:
-        return self._func(*args, **kwargs)
-
-    def options(self, *, send_to: str | None = None, version: int | None = None) -> Function[P, R]:
-        return Function(self._resonate, self._name, self._func, self._opts.merge(send_to=send_to, version=version))
->>>>>>> 991e573f
 
     def run(self, id: str, *args: P.args, **kwargs: P.kwargs) -> Handle[R]:
         return self._resonate.options(**self._opts.to_dict()).run(id, self._name, *args, **kwargs)
