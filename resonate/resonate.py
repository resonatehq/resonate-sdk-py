from __future__ import annotations

import copy
import random
import uuid
from concurrent.futures import Future
from typing import TYPE_CHECKING, Any, Concatenate, overload

from resonate.bridge import Bridge
<<<<<<< HEAD
from resonate.conventions.base import Base
from resonate.conventions.default import Local, Remote
from resonate.conventions.sleep import Sleep
from resonate.coroutine import LFC, LFI, RFC, RFI
from resonate.dependencies import Dependencies
from resonate.message_sources.poller import Poller
from resonate.models.handle import Handle
from resonate.options import Options
from resonate.registry import Registry
from resonate.stores.local import LocalStore, _LocalMessageSource
from resonate.stores.remote import RemoteStore
=======
from resonate.conventions import Base, Default, Sleep
from resonate.coroutine import LFC, LFI, RFC, RFI
from resonate.dependencies import Dependencies
from resonate.message_sources import LocalMessageSource, Poller
from resonate.models.commands import Invoke, Listen
from resonate.models.durable_promise import DurablePromise
from resonate.models.handle import Handle
from resonate.options import Options
from resonate.registry import Registry
from resonate.retry_policies import Exponential, Never
from resonate.stores import LocalStore, RemoteStore
>>>>>>> a1bf84a7

if TYPE_CHECKING:
    from collections.abc import Callable, Generator

    from resonate.models.context import Info
    from resonate.models.message_source import MessageSource
    from resonate.models.retry_policy import RetryPolicy
    from resonate.models.store import PromiseStore, Store


class Resonate:
    def __init__(
        self,
        *,
        pid: str | None = None,
        ttl: int = 10,
        group: str = "default",
        registry: Registry | None = None,
        dependencies: Dependencies | None = None,
        store: Store | None = None,
        message_source: MessageSource | None = None,
    ) -> None:
        # enforce mutual inclusion/exclusion of store and message source
        assert (store is None) == (message_source is None), "store and message source must both be set or both be unset"
        assert not isinstance(store, LocalStore) or isinstance(message_source, LocalMessageSource), "message source must be local message source"
        assert not isinstance(store, RemoteStore) or not isinstance(message_source, LocalMessageSource), "message source must not be local message source"

        self._started = False

        self._pid = pid or uuid.uuid4().hex
        self._ttl = ttl
        self._group = group
        self._opts = Options()
        self._registry = registry or Registry()
        self._dependencies = dependencies or Dependencies()

        if store and message_source:
            self._store = store
            self._message_source = message_source
        else:
            self._store = LocalStore()
            self._message_source = self._store.message_source(self._group, self._pid)

        self._bridge = Bridge(
            ctx=lambda id, info: Context(id, info, self._opts, self._registry, self._dependencies),
            pid=self._pid,
            ttl=ttl,
            anycast=self._message_source.anycast,
            unicast=self._message_source.unicast,
            registry=self._registry,
            store=self._store,
            message_source=self._message_source,
        )

    @classmethod
    def local(
        cls,
        pid: str | None = None,
        ttl: int = 10,
        group: str = "default",
        registry: Registry | None = None,
        dependencies: Dependencies | None = None,
    ) -> Resonate:
        pid = pid or uuid.uuid4().hex
        store = LocalStore()

        return cls(
            pid=pid,
            ttl=ttl,
            group=group,
            registry=registry,
            dependencies=dependencies,
            store=store,
            message_source=store.message_source(group=group, id=pid),
        )

    @classmethod
    def remote(
        cls,
        host: str | None = None,
        store_port: str | None = None,
        message_source_port: str | None = None,
        pid: str | None = None,
        ttl: int = 10,
        group: str = "default",
        registry: Registry | None = None,
        dependencies: Dependencies | None = None,
    ) -> Resonate:
        pid = pid or uuid.uuid4().hex

        return cls(
            pid=pid,
            ttl=ttl,
            group=group,
            registry=registry,
            dependencies=dependencies,
            store=RemoteStore(host=host, port=store_port),
            message_source=Poller(group=group, id=pid, host=host, port=message_source_port),
        )

    @property
    def promises(self) -> PromiseStore:
        return self._store.promises

    def start(self) -> None:
        if not self._started:
            self._bridge.start()

    def stop(self) -> None:
        self._started = False
        self._bridge.stop()

    def options(
        self,
        *,
        # id: str | None = None,
        retry_policy: RetryPolicy | None = None,
        send_to: str | None = None,
        tags: dict[str, str] | None = None,
        timeout: int | None = None,
        version: int | None = None,
    ) -> Resonate:
        copied: Resonate = copy.copy(self)
        copied._opts = self._opts.merge(retry_policy=retry_policy, send_to=send_to, tags=tags, timeout=timeout, version=version)
        return copied

    @overload
    def register[**P, R](
        self,
        func: Callable[Concatenate[Context, P], R],
        /,
        *,
        name: str | None = None,
        version: int = 1,
    ) -> Function[P, R]: ...
    @overload
    def register[**P, R](
        self,
        *,
        name: str | None = None,
        version: int = 1,
    ) -> Callable[[Callable], Function[P, Any]]: ...
    def register[**P, R](
        self,
        *args: Callable | None,
        name: str | None = None,
        version: int = 1,
    ) -> Callable[[Callable], Function[P, R]] | Function[P, R]:
        def wrapper(func: Callable) -> Function[P, R]:
            self._registry.add(func.func if isinstance(func, Function) else func, name or func.__name__, version)
            return Function(self, name or func.__name__, func, self._opts.merge(version=version))

        if args and callable(args[0]):
            return wrapper(args[0])

        return wrapper

    @overload
    def run[**P, R](self, id: str, func: Callable[Concatenate[Context, P], Generator[Any, Any, R]], *args: P.args, **kwargs: P.kwargs) -> Handle[R]: ...
    @overload
    def run[**P, R](self, id: str, func: Callable[Concatenate[Context, P], R], *args: P.args, **kwargs: P.kwargs) -> Handle[R]: ...
    @overload
    def run(self, id: str, func: str, *args: Any, **kwargs: Any) -> Handle[Any]: ...
    def run[**P, R](
        self,
        id: str,
        func: Callable[Concatenate[Context, P], Generator[Any, Any, R]] | Callable[Concatenate[Context, P], R] | str,
        *args: P.args,
        **kwargs: P.kwargs,
    ) -> Handle[R]:
        self.start()

        future = Future[R]()
        self._bridge.run(
            Remote(func, args, kwargs, self._opts.merge(id=id), self._registry),
            Local(func, args, kwargs, self._opts.merge(id=id), self._registry),
            future,
        )

        return Handle(future)

    @overload
    def rpc[**P, R](self, id: str, func: Callable[Concatenate[Context, P], Generator[Any, Any, R]], *args: P.args, **kwargs: P.kwargs) -> Handle[R]: ...
    @overload
    def rpc[**P, R](self, id: str, func: Callable[Concatenate[Context, P], R], *args: P.args, **kwargs: P.kwargs) -> Handle[R]: ...
    @overload
    def rpc(self, id: str, func: str, *args: Any, **kwargs: Any) -> Handle[Any]: ...
    def rpc[**P, R](
        self,
        id: str,
        func: Callable[Concatenate[Context, P], Generator[Any, Any, R]] | Callable[Concatenate[Context, P], R] | str,
        *args: P.args,
        **kwargs: P.kwargs,
    ) -> Handle[R]:
        self.start()

        future = Future[R]()
        self._bridge.rpc(Remote(func, args, kwargs, self._opts.merge(id=id), self._registry), future)

        return Handle(future)

    def get(self, id: str) -> Handle[Any]:
        self.start()

        future = Future()
        self._bridge.get(id, future)

        return Handle(future)

    def set_dependency(self, name: str, obj: Any) -> None:
        self._dependencies.add(name, obj)


class Context:
    def __init__(self, id: str, info: Info, opts: Options, registry: Registry, dependencies: Dependencies) -> None:
        self._id = id
        self._info = info
        self._opts = opts
        self._registry = registry
        self._dependencies = dependencies
        self._counter = 0
        self._random = Random(self)

    @property
    def id(self) -> str:
        return self._id

    @property
    def info(self) -> Info:
        return self._info

    @property
    def random(self) -> Random:
        return self._random

    @overload
    def lfi[**P, R](self, func: Callable[Concatenate[Context, P], Generator[Any, Any, R]], *args: P.args, **kwargs: P.kwargs) -> LFI: ...
    @overload
    def lfi[**P, R](self, func: Callable[Concatenate[Context, P], R], *args: P.args, **kwargs: P.kwargs) -> LFI: ...
    @overload
    def lfi(self, func: str, *args: Any, **kwargs: Any) -> LFI: ...
    def lfi(self, func: Callable | str, *args: Any, **kwargs: Any) -> LFI:
        self._counter += 1
        return LFI(
            Local(func, args, kwargs, Options(id=f"{self.id}.{self._counter}", timeout=self._opts.timeout), self._registry),
        )

    @overload
    def lfc[**P, R](self, func: Callable[Concatenate[Context, P], Generator[Any, Any, R]], *args: P.args, **kwargs: P.kwargs) -> LFC: ...
    @overload
    def lfc[**P, R](self, func: Callable[Concatenate[Context, P], R], *args: P.args, **kwargs: P.kwargs) -> LFC: ...
    @overload
    def lfc(self, func: str, *args: Any, **kwargs: Any) -> LFC: ...
    def lfc(self, func: Callable | str, *args: Any, **kwargs: Any) -> LFC:
        self._counter += 1
        return LFC(
            Local(func, args, kwargs, Options(id=f"{self.id}.{self._counter}", timeout=self._opts.timeout), self._registry),
        )

    @overload
    def rfi[**P, R](self, func: Callable[Concatenate[Context, P], Generator[Any, Any, R]], *args: P.args, **kwargs: P.kwargs) -> RFI: ...
    @overload
    def rfi[**P, R](self, func: Callable[Concatenate[Context, P], R], *args: P.args, **kwargs: P.kwargs) -> RFI: ...
    @overload
    def rfi(self, func: str, *args: Any, **kwargs: Any) -> RFI: ...
    def rfi(self, func: Callable | str, *args: Any, **kwargs: Any) -> RFI:
        self._counter += 1
        return RFI(
            Remote(func, args, kwargs, Options(id=f"{self.id}.{self._counter}", timeout=self._opts.timeout), self._registry),
        )

    @overload
    def rfc[**P, R](self, func: Callable[Concatenate[Context, P], Generator[Any, Any, R]], *args: P.args, **kwargs: P.kwargs) -> RFC: ...
    @overload
    def rfc[**P, R](self, func: Callable[Concatenate[Context, P], R], *args: P.args, **kwargs: P.kwargs) -> RFC: ...
    @overload
    def rfc(self, func: str, *args: Any, **kwargs: Any) -> RFC: ...
    def rfc(self, func: Callable | str, *args: Any, **kwargs: Any) -> RFC:
        self._counter += 1
        return RFC(
            Remote(func, args, kwargs, Options(id=f"{self.id}.{self._counter}", timeout=self._opts.timeout), self._registry),
        )

    @overload
    def detached[**P, R](self, func: Callable[Concatenate[Context, P], Generator[Any, Any, R]], *args: P.args, **kwargs: P.kwargs) -> RFI: ...
    @overload
    def detached[**P, R](self, func: Callable[Concatenate[Context, P], R], *args: P.args, **kwargs: P.kwargs) -> RFI: ...
    @overload
    def detached(self, func: str, *args: Any, **kwargs: Any) -> RFI: ...
    def detached(self, func: Callable | str, *args: Any, **kwargs: Any) -> RFI:
        self._counter += 1
        return RFI(
            Remote(func, args, kwargs, Options(id=f"{self.id}.{self._counter}"), self._registry),
            mode="detached",
        )

    def sleep(self, secs: int) -> RFC:
        self._counter += 1
        return RFC(Sleep(f"{self.id}.{self._counter}", secs))

    def promise(self, data: Any = None, headers: dict[str, str] | None = None) -> RFI:
        self._counter += 1
        return RFI(Base(headers, data, Options(id=f"{self.id}.{self._counter}")))

    def get_dependency[T](self, key: str, default: T = None) -> Any | T:
        return self._dependencies.get(key, default)


class Random:
    def __init__(self, ctx: Context) -> None:
        self.ctx = ctx

    def random(self) -> LFC:
        return self.ctx.lfc(lambda _: self.ctx.get_dependency("resonate:random", random).random())

    def betavariate(self, alpha: float, beta: float) -> LFC:
        return self.ctx.lfc(lambda _: self.ctx.get_dependency("resonate:random", random).betavariate(alpha, beta))

    def randrange(self, start: int, stop: int | None = None, step: int = 1) -> LFC:
        return self.ctx.lfc(lambda _: self.ctx.get_dependency("resonate:random", random).randrange(start, stop, step))

    def randint(self, a: int, b: int) -> LFC:
        return self.ctx.lfc(lambda _: self.ctx.get_dependency("resonate:random", random).randint(a, b))

    def getrandbits(self, k: int) -> LFC:
        return self.ctx.lfc(lambda _: self.ctx.get_dependency("resonate:random", random).getrandbits(k))

    def triangular(self, low: float = 0, high: float = 1, mode: float | None = None) -> LFC:
        return self.ctx.lfc(lambda _: self.ctx.get_dependency("resonate:random", random).triangular(low, high, mode))

    def expovariate(self, lambd: float = 1) -> LFC:
        return self.ctx.lfc(lambda _: self.ctx.get_dependency("resonate:random", random).expovariate(lambd))


class Function[**P, R]:
    @overload
    def __init__(self, resonate: Resonate, name: str, func: Callable[Concatenate[Context, P], Generator[Any, Any, R]], opts: Options) -> None: ...
    @overload
    def __init__(self, resonate: Resonate, name: str, func: Callable[Concatenate[Context, P], R], opts: Options) -> None: ...
    def __init__(self, resonate: Resonate, name: str, func: Callable[Concatenate[Context, P], Generator[Any, Any, R]] | Callable[Concatenate[Context, P], R], opts: Options) -> None:
        self._resonate = resonate
        self._name = name
        self._func = func
        self._opts = opts

    @property
    def name(self) -> str:
        return self._name

    @property
    def func(self) -> Callable:
        return self._func

    @property
    def __name__(self) -> str:
        return self._name

    def __call__(self, ctx: Context, *args: P.args, **kwargs: P.kwargs) -> Generator[Any, Any, R] | R:
        return self._func(ctx, *args, **kwargs)

    def options(
        self,
        *,
        retry_policy: RetryPolicy | None = None,
        send_to: str | None = None,
        tags: dict[str, str] | None = None,
        timeout: int | None = None,
        version: int | None = None,
    ) -> Function[P, Generator[Any, Any, R] | R]:
        return Function(
            self._resonate,
            self._name,
            self._func,
            self._opts.merge(retry_policy=retry_policy, send_to=send_to, tags=tags, timeout=timeout, version=version),
        )

    def run(self, id: str, *args: P.args, **kwargs: P.kwargs) -> Handle[R]:
        return self._resonate.options(**self._opts.to_dict()).run(id, self._name, *args, **kwargs)

    def rpc(self, id: str, *args: P.args, **kwargs: P.kwargs) -> Handle[R]:
        return self._resonate.options(**self._opts.to_dict()).rpc(id, self._name, *args, **kwargs)<|MERGE_RESOLUTION|>--- conflicted
+++ resolved
@@ -7,31 +7,14 @@
 from typing import TYPE_CHECKING, Any, Concatenate, overload
 
 from resonate.bridge import Bridge
-<<<<<<< HEAD
-from resonate.conventions.base import Base
-from resonate.conventions.default import Local, Remote
-from resonate.conventions.sleep import Sleep
+from resonate.conventions import Base, Local, Remote, Sleep
 from resonate.coroutine import LFC, LFI, RFC, RFI
 from resonate.dependencies import Dependencies
-from resonate.message_sources.poller import Poller
+from resonate.message_sources import LocalMessageSource, Poller
 from resonate.models.handle import Handle
 from resonate.options import Options
 from resonate.registry import Registry
-from resonate.stores.local import LocalStore, _LocalMessageSource
-from resonate.stores.remote import RemoteStore
-=======
-from resonate.conventions import Base, Default, Sleep
-from resonate.coroutine import LFC, LFI, RFC, RFI
-from resonate.dependencies import Dependencies
-from resonate.message_sources import LocalMessageSource, Poller
-from resonate.models.commands import Invoke, Listen
-from resonate.models.durable_promise import DurablePromise
-from resonate.models.handle import Handle
-from resonate.options import Options
-from resonate.registry import Registry
-from resonate.retry_policies import Exponential, Never
 from resonate.stores import LocalStore, RemoteStore
->>>>>>> a1bf84a7
 
 if TYPE_CHECKING:
     from collections.abc import Callable, Generator
