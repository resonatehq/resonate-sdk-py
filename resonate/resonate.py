--- conflicted
+++ resolved
@@ -31,11 +31,7 @@
     from resonate.models.encoder import Encoder
     from resonate.models.message_source import MessageSource
     from resonate.models.retry_policy import RetryPolicy
-<<<<<<< HEAD
-    from resonate.models.store import PromiseStore, Store, TaskStore
-=======
     from resonate.models.store import PromiseStore, Store
->>>>>>> 8365d448
 
 
 class Resonate:
@@ -65,43 +61,22 @@
         self._dependencies = dependencies or Dependencies()
 
         self._store = store or LocalStore() if url is None else RemoteStore(url)
-<<<<<<< HEAD
         self._message_source = message_source or self._store.message_source(self._group, self._pid) if isinstance(self._store, LocalStore) else Poller(self._group, self._pid)
-=======
-        assert not isinstance(self._store, LocalStore) or message_source is None
-
-        message_source = message_source or self._store.as_msg_source() if isinstance(self._store, LocalStore) else Poller()
-
-        # TODO(dfarr): grab default addresses from message source
-        self._unicast = unicast or f"poll://default/{self._pid}"
-        self._anycast = anycast or f"poll://default/{self._pid}"
->>>>>>> 8365d448
 
         self._bridge = Bridge(
             ctx=lambda id, info: Context(id, info, self._opts, self._registry, self._dependencies),
             pid=self._pid,
             ttl=ttl,
-<<<<<<< HEAD
             store=self._store,
             message_source=self._message_source,
             anycast=self._message_source.anycast,
             unicast=self._message_source.unicast,
-=======
-            anycast=self._anycast,
-            unicast=self._unicast,
-            store=self._store,
-            message_source=message_source,
->>>>>>> 8365d448
             registry=self._registry,
         )
 
     @property
     def promises(self) -> PromiseStore:
         return self._store.promises
-
-    @property
-    def tasks(self) -> TaskStore:
-        return self._store.tasks
 
     def start(self) -> None:
         if not self._started:
