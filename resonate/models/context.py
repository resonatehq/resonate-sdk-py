from __future__ import annotations

from dataclasses import dataclass, field
from typing import TYPE_CHECKING, Any, Literal, Protocol, Self

from resonate.errors import ResonateValidationError
from resonate.models.options import Options

if TYPE_CHECKING:
    from collections.abc import Callable

    from resonate.models.retry_policies import RetryPolicy


class Info(Protocol):
    @property
    def attempt(self) -> int: ...
<<<<<<< HEAD
=======

>>>>>>> 9a399f79

class Context(Protocol):
    def __init__(self, *args: Any, **kwargs: Any) -> None: ...
    def lfi(self, *args: Any, **kwargs: Any) -> LFI | LFC | RFI | RFC: ...
    def lfc(self, *args: Any, **kwargs: Any) -> LFI | LFC | RFI | RFC: ...
    def rfi(self, *args: Any, **kwargs: Any) -> LFI | LFC | RFI | RFC: ...
    def rfc(self, *args: Any, **kwargs: Any) -> LFI | LFC | RFI | RFC: ...
    def detached(self, *args: Any, **kwargs: Any) -> LFI | LFC | RFI | RFC: ...
    @property
<<<<<<< HEAD
    def info(self) ->Info:...
=======
    def info(self) -> Info: ...
>>>>>>> 9a399f79


type Yieldable = LFI | LFC | RFI | RFC | AWT


@dataclass
class LFX:
    id: str
    func: Callable[..., Any]
    args: tuple[Any, ...]
    kwargs: dict[str, Any]
    opts: Options = field(default_factory=Options)
    versions: dict[int, Callable] | None = None

    def __post_init__(self) -> None:
<<<<<<< HEAD
        self._initial_timeout = self.opts.timeout

    def options(self, *, id: str | None = None, send_to: str | None = None, timeout: int | None = None, version: int | None = None, tags: dict[str, str] | None = None, retry_policy: RetryPolicy | None = None) -> Self:
=======
        # Initially, timeout is set to the parent context timeout. This is the upper bound for the timeout.
        self._max_timeout = self.opts.timeout

    def options(
        self,
        *,
        id: str | None = None,
        retry_policy: RetryPolicy | None = None,
        send_to: str | None = None,
        tags: dict[str, str] | None = None,
        timeout: int | None = None,
        version: int | None = None,
    ) -> Self:
>>>>>>> 9a399f79
        if version is not None and self.versions is not None:
            if version not in self.versions:
                msg = f"version={version} not found."
                raise ResonateValidationError(msg)
            self.func = self.versions[version]

        if timeout is not None:
<<<<<<< HEAD
            timeout = min(self._initial_timeout, timeout)
=======
            timeout = min(self._max_timeout, timeout)
>>>>>>> 9a399f79

        self.id = id or self.id
        self.opts = self.opts.merge(send_to=send_to, timeout=timeout, version=version, tags=tags, retry_policy=retry_policy)
        return self


@dataclass
class LFI(LFX):
    pass


@dataclass
class LFC(LFX):
    pass


@dataclass
class RFX:
    id: str
    func: str
    args: tuple[Any, ...]
    kwargs: dict[str, Any]
    opts: Options = field(default_factory=Options)
    versions: set[int] | None = None

    def __post_init__(self) -> None:
<<<<<<< HEAD
        self._initial_timeout = self.opts.timeout

    def options(self, *, id: str | None = None, send_to: str | None = None, timeout: int | None = None, version: int | None = None, tags: dict[str, str] | None = None, retry_policy: RetryPolicy | None = None) -> Self:
=======
        # Initially, timeout is set to the parent context timeout. This is the upper bound for the timeout.
        self._max_timeout = self.opts.timeout

    def options(
        self,
        *,
        id: str | None = None,
        retry_policy: RetryPolicy | None = None,
        send_to: str | None = None,
        tags: dict[str, str] | None = None,
        timeout: int | None = None,
        version: int | None = None,
    ) -> Self:
>>>>>>> 9a399f79
        if version is not None and self.versions is not None and version not in self.versions:
            msg = f"version={version} not found."
            raise ResonateValidationError(msg)

        if timeout is not None:
<<<<<<< HEAD
            timeout = min(self._initial_timeout, timeout)
=======
            timeout = min(self._max_timeout, timeout)
>>>>>>> 9a399f79

        self.id = id or self.id
        self.opts = self.opts.merge(send_to=send_to, timeout=timeout, version=version, tags=tags, retry_policy=retry_policy)
        return self


@dataclass
class RFI(RFX):
    mode: Literal["attached", "detached"] = "attached"


@dataclass
class RFC(RFX):
    pass


@dataclass
class AWT:
    id: str
    cid: str<|MERGE_RESOLUTION|>--- conflicted
+++ resolved
@@ -15,10 +15,7 @@
 class Info(Protocol):
     @property
     def attempt(self) -> int: ...
-<<<<<<< HEAD
-=======
 
->>>>>>> 9a399f79
 
 class Context(Protocol):
     def __init__(self, *args: Any, **kwargs: Any) -> None: ...
@@ -28,11 +25,7 @@
     def rfc(self, *args: Any, **kwargs: Any) -> LFI | LFC | RFI | RFC: ...
     def detached(self, *args: Any, **kwargs: Any) -> LFI | LFC | RFI | RFC: ...
     @property
-<<<<<<< HEAD
-    def info(self) ->Info:...
-=======
     def info(self) -> Info: ...
->>>>>>> 9a399f79
 
 
 type Yieldable = LFI | LFC | RFI | RFC | AWT
@@ -48,11 +41,6 @@
     versions: dict[int, Callable] | None = None
 
     def __post_init__(self) -> None:
-<<<<<<< HEAD
-        self._initial_timeout = self.opts.timeout
-
-    def options(self, *, id: str | None = None, send_to: str | None = None, timeout: int | None = None, version: int | None = None, tags: dict[str, str] | None = None, retry_policy: RetryPolicy | None = None) -> Self:
-=======
         # Initially, timeout is set to the parent context timeout. This is the upper bound for the timeout.
         self._max_timeout = self.opts.timeout
 
@@ -66,7 +54,6 @@
         timeout: int | None = None,
         version: int | None = None,
     ) -> Self:
->>>>>>> 9a399f79
         if version is not None and self.versions is not None:
             if version not in self.versions:
                 msg = f"version={version} not found."
@@ -74,11 +61,7 @@
             self.func = self.versions[version]
 
         if timeout is not None:
-<<<<<<< HEAD
-            timeout = min(self._initial_timeout, timeout)
-=======
             timeout = min(self._max_timeout, timeout)
->>>>>>> 9a399f79
 
         self.id = id or self.id
         self.opts = self.opts.merge(send_to=send_to, timeout=timeout, version=version, tags=tags, retry_policy=retry_policy)
@@ -105,11 +88,6 @@
     versions: set[int] | None = None
 
     def __post_init__(self) -> None:
-<<<<<<< HEAD
-        self._initial_timeout = self.opts.timeout
-
-    def options(self, *, id: str | None = None, send_to: str | None = None, timeout: int | None = None, version: int | None = None, tags: dict[str, str] | None = None, retry_policy: RetryPolicy | None = None) -> Self:
-=======
         # Initially, timeout is set to the parent context timeout. This is the upper bound for the timeout.
         self._max_timeout = self.opts.timeout
 
@@ -123,17 +101,12 @@
         timeout: int | None = None,
         version: int | None = None,
     ) -> Self:
->>>>>>> 9a399f79
         if version is not None and self.versions is not None and version not in self.versions:
             msg = f"version={version} not found."
             raise ResonateValidationError(msg)
 
         if timeout is not None:
-<<<<<<< HEAD
-            timeout = min(self._initial_timeout, timeout)
-=======
             timeout = min(self._max_timeout, timeout)
->>>>>>> 9a399f79
 
         self.id = id or self.id
         self.opts = self.opts.merge(send_to=send_to, timeout=timeout, version=version, tags=tags, retry_policy=retry_policy)
