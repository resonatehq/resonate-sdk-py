from __future__ import annotations

import os
import threading
import traceback
import urllib.parse
from functools import wraps
from importlib.metadata import version
from typing import TYPE_CHECKING, Any

from resonate.logging import logger

if TYPE_CHECKING:
    from collections.abc import Callable


def exit_on_exception[**P, R](func: Callable[P, R]) -> Callable[P, R]:
    @wraps(func)
    def wrapper(*args: P.args, **kwargs: P.kwargs) -> R:
        try:
            return func(*args, **kwargs)
        except Exception as e:
            body = f"""
An exception occurred in the resonate python sdk.

**Version**
```
{resonate_version()}
```

**Thread**
```
{threading.current_thread().name}
```

**Exception**
```
{e!r}
```

**Stacktrace**
```
{traceback.format_exc()}
```

**Additional context**
Please provide any additional context that might help us debug this issue.
"""

            format = """
Resonate encountered an unexpected exception and had to shut down.

📦 Version:\t%s
🧵 Thread:\t%s
❌ Exception:\t%s
📄 Stacktrace:
─────────────────────────────────────────────────────────────────────
%s
─────────────────────────────────────────────────────────────────────

🔗 Please help us make resonate better by reporting this issue:
https://github.com/resonatehq/resonate-sdk-py/issues/new?body=%s
"""
            logger.critical(
                format,
                resonate_version(),
                threading.current_thread().name,
                repr(e),
                traceback.format_exc(),
                urllib.parse.quote(body),
            )

            # Exit the process with a non-zero exit code, this kills all
            # threads
            os._exit(1)

    return wrapper


def resonate_version() -> str:
    try:
        return version("resonate-sdk")
    except Exception:
        return "unknown"


def format_args_and_kwargs(args: tuple[Any, ...], kwargs: dict[str, Any]) -> str:
    parts = [repr(arg) for arg in args]
    parts += [f"{k}={v!r}" for k, v in kwargs.items()]
    return ", ".join(parts)


<<<<<<< HEAD
def truncate(s: str, n: int) -> str:
    if len(s) > n:
        return s[:n] + "..."
    return s
=======
    return _exit_on_exception


def merge_optional_dicts[K, V](d1: dict[K, V] | None, d2: dict[K, V] | None) -> dict[K, V] | None:
    if d1 is None and d2 is None:
        return None
    return {**(d1 or {}), **(d2 or {})}
>>>>>>> cde4a7b0
<|MERGE_RESOLUTION|>--- conflicted
+++ resolved
@@ -90,17 +90,13 @@
     return ", ".join(parts)
 
 
-<<<<<<< HEAD
 def truncate(s: str, n: int) -> str:
     if len(s) > n:
         return s[:n] + "..."
     return s
-=======
-    return _exit_on_exception
 
 
 def merge_optional_dicts[K, V](d1: dict[K, V] | None, d2: dict[K, V] | None) -> dict[K, V] | None:
     if d1 is None and d2 is None:
         return None
-    return {**(d1 or {}), **(d2 or {})}
->>>>>>> cde4a7b0
+    return {**(d1 or {}), **(d2 or {})}