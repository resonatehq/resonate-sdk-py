--- conflicted
+++ resolved
@@ -9,12 +9,6 @@
 from typing_extensions import ParamSpec, assert_never
 
 from resonate import utils
-<<<<<<< HEAD
-from resonate.actions import Call, DeferredInvocation, Invocation, Sleep
-from resonate.collections import DoubleDict
-from resonate.context import (
-    Context,
-=======
 from resonate.actions import (
     All,
     AllSettled,
@@ -23,8 +17,8 @@
     Invocation,
     Race,
     Sleep,
->>>>>>> 85ac21c6
 )
+from resonate.collections import DoubleDict
 from resonate.context import Context
 from resonate.dataclasses import Command, CoroAndPromise, FnOrCoroutine, Runnable
 from resonate.dependency_injection import Dependencies
