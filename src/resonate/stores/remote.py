--- conflicted
+++ resolved
@@ -39,7 +39,6 @@
         self,
         *,
         id: str,
-<<<<<<< HEAD
         ikey: str | None,
         strict: bool,
         headers: dict[str, str] | None,
@@ -48,27 +47,6 @@
         tags: dict[str, str] | None,
     ) -> DurablePromiseRecord:
         request_headers = self._initialize_headers(strict=strict, ikey=ikey)
-=======
-        promise_id: str,
-        root_promise_id: str,
-        timeout: int,
-        recv: str | dict[str, Any],
-    ) -> tuple[DurablePromiseRecord, CallbackRecord | None]:
-        response = requests.post(
-            url=f"{self.url}/callbacks",
-            json={
-                "Id": id,
-                "promiseId": promise_id,
-                "rootPromiseId": root_promise_id,
-                "timeout": timeout,
-                "recv": recv,
-            },
-            timeout=self._request_timeout,
-        )
-
-        _ensure_success(response)
-        data = response.json()
->>>>>>> 25476e45
 
         res = self._call(
             requests.Request(
@@ -148,26 +126,7 @@
     ) -> tuple[DurablePromiseRecord, CallbackRecord | None]:
         request_headers = self._initialize_headers(strict=strict, ikey=ikey)
 
-<<<<<<< HEAD
-        res = self._call(
-            requests.Request(
-                method="post",
-                url=f"{self.url}/promises/callback",
-                headers=request_headers,
-                json={
-                    "promise": {
-                        "id": id,
-                        "timeout": timeout,
-                        "param": {"headers": headers, "data": self._encode_data(data)},
-                        "tags": tags,
-                    },
-                    "callback": {
-                        "rootPromiseId": root_id,
-                        "timeout": timeout,
-                        "recv": recv,
-                    },
-=======
-        response = requests.post(
+        res = requests.post(
             url=f"{self.url}/promises/callback",
             headers=request_headers,
             json={
@@ -178,11 +137,10 @@
                     "tags": tags,
                 },
                 "callback": {
-                    "Id": callback_id,
+                    "id": callback_id,
                     "rootPromiseId": root_promise_id,
                     "timeout": timeout,
                     "recv": recv,
->>>>>>> 25476e45
                 },
             )
         )
@@ -314,7 +272,8 @@
         self,
         *,
         id: str,
-        root_id: str,
+        promise_id: str,
+        root_promise_id: str,
         timeout: int,
         recv: str | dict[str, Any],
     ) -> tuple[DurablePromiseRecord, CallbackRecord | None]:
@@ -323,8 +282,9 @@
                 method="post",
                 url=f"{self.url}/callbacks",
                 json={
+                    "id": id,
                     "promiseId": id,
-                    "rootPromiseId": root_id,
+                    "rootPromiseId": root_promise_id,
                     "timeout": timeout,
                     "recv": recv,
                 },
