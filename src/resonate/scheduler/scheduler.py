from __future__ import annotations

import asyncio
import contextlib
import sys
import time
from collections import deque
from functools import partial
from inspect import iscoroutinefunction, isfunction, isgeneratorfunction
from threading import Event, Thread
from typing import TYPE_CHECKING, Any, TypeVar

import requests
from typing_extensions import ParamSpec, assert_never

from resonate import utils
from resonate.actions import DI, LFC, LFI, RFC, RFI
from resonate.commands import DurablePromise
from resonate.context import Context
from resonate.dataclasses import FinalValue, Invocation, ResonateCoro
from resonate.encoders import JsonEncoder
from resonate.logging import logger
from resonate.processor.processor import SQE, Processor
from resonate.queue import DelayQueue, Queue
from resonate.record import Promise, Record
from resonate.result import Err, Ok
from resonate.scheduler.traits import IScheduler
from resonate.stores.record import (
    DurablePromiseRecord,
    Invoke,
    Resume,
    TaskRecord,
)
from resonate.stores.remote import RemoteStore

if TYPE_CHECKING:
    from resonate.collections import FunctionRegistry
    from resonate.dependencies import Dependencies
    from resonate.record import Handle
    from resonate.result import Result
    from resonate.stores.local import LocalStore
    from resonate.stores.record import TaskRecord
    from resonate.task_sources.traits import ITaskSource
    from resonate.typing import DurableCoro, DurableFn

T = TypeVar("T")
P = ParamSpec("P")


class Scheduler(IScheduler):
    def __init__(
        self,
        deps: Dependencies,
        pid: str,
        registry: FunctionRegistry,
        store: LocalStore | RemoteStore,
        task_source: ITaskSource,
    ) -> None:
        self._deps = deps
        self._pid = pid
        self._processor = Processor()
        self._registry = registry
        self._store = store
        self._task_source = task_source

        self._runnable: deque[tuple[str, Result[Any, Exception] | None]] = deque()
        self._awaiting_rfi: dict[str, list[str]] = {}
        self._awaiting_lfi: dict[str, list[str]] = {}

        self._event = Event()
        self._encoder = JsonEncoder()
        self._recv = self._task_source.default_recv(self._pid)

        self._records: dict[str, Record[Any]] = {}
        self._record_queue: Queue[str] = Queue()
        self._delay_queue = DelayQueue[str]()

        self._heartbeat_thread = Thread(target=self._heartbeat, daemon=True)
        self._scheduler_thread = Thread(target=self._loop, daemon=True)

    def start(self) -> None:
        if isinstance(self._store, RemoteStore):
            # start the heartbeat thread
            self._heartbeat_thread.start()

            # start the task source
            self._task_source.start(self._event, self._pid)

        # start delay queue
        self._delay_queue.start(self._event)

        # start the processor
        self._processor.start(self._event)

        # start the scheduler
        self._scheduler_thread.start()

    def run(
        self,
        id: str,
        func: DurableCoro[P, T] | DurableFn[P, T],
        /,
        *args: P.args,
        **kwargs: P.kwargs,
    ) -> Handle[T]:
        # If there's already a record with this ID, dedup.
        record = self._records.get(id)
        if record is not None:
            return record.handle

        # Get function name from registry
        fn_name = self._registry.get_from_value(func)
        assert fn_name is not None, f"Function {func.__name__} must be registered"
        func_with_options = self._registry.get(fn_name)
        assert func_with_options is not None
        opts = func_with_options[-1]
        assert opts.durable, "Top level must always be durable."

        record = Record[Any](
            id=id,
            parent=None,
            invocation=RFI(Invocation(func, *args, **kwargs), opts),
            ctx=Context(self._deps),
        )
        self._records[record.id] = record

        # Create durable promise while claiming the task.
        assert self._recv
        durable_promise, task = self._store.promises.create_with_task(
            id=id,
            ikey=utils.string_to_uuid(id),
            strict=False,
            headers=None,
            data=self._encoder.encode(
                {"func": fn_name, "args": args, "kwargs": kwargs}
            ),
            timeout=sys.maxsize,
            tags={},
            pid=self._pid,
            ttl=5 * 1_000,
            recv=self._recv,
        )

        record.add_durable_promise(durable_promise)
        if task:
            record.add_task(task)

        if durable_promise.is_completed():
            assert task is None
            record.set_result(durable_promise.get_value(self._encoder), deduping=True)
        else:
            self._record_queue.put_nowait(record.id)
            self._continue()

        return record.handle

    def _heartbeat(self) -> None:
        assert isinstance(self._store, RemoteStore)
        while True:
            affected: int | None = None
            with contextlib.suppress(requests.exceptions.ConnectionError):
                affected = self._store.tasks.heartbeat(pid=self._pid)
                logger.debug("Heatbeat affected %s tasks", affected)
            time.sleep(2)

    def _loop(self) -> None:
        # wait until an event occurs, either:
        # - resonate run is called
        # - a completion is enqueued by the processor
        # - a task is enqueued by the task source
        while self._event.wait():
            # immediately clear the event so the next tick waits
            # unless another event occurs in the meantime
            self._event.clear()

            # start the next tick
            self._tick()

    def _tick(self) -> None:  # noqa: C901,PLR0912
        # get record to retry
        for id in self._delay_queue.dequeue_all():
            self._ingest(id)

        # dequeue all cqes and call the callback
        for cqe in self._processor.dequeue():
            cqe.callback(cqe.result)

        # check for newly added records from application thread
        # to feed runnable.
        for id in self._record_queue.dequeue_all():
            self._ingest(id)

        # check for tasks added from task_source
        # to firt claim the task, then try to resume if in memory
        # else invoke.
        for task in self._task_source.dequeue():
            assert isinstance(self._store, RemoteStore)

            invoke_or_resume = self._store.tasks.claim(
                task_id=task.task_id,
                counter=task.counter,
                pid=self._pid,
                ttl=5 * 1000,
            )
            if isinstance(invoke_or_resume, Invoke):
                self._process_invoke(invoke_or_resume, task)
            elif isinstance(invoke_or_resume, Resume):
                self._process_resume(invoke_or_resume, task)
            else:
                assert_never(invoke_or_resume)

        # for each item in runnable advance one step in the
        # coroutine to collect server commands.
        while self._runnable:
            id, next_value = self._runnable.pop()
            record = self._records[id]
            coro = record.get_coro()
            yielded_value = coro.advance(next_value)

            if isinstance(yielded_value, LFI):
                self._process_lfi(record, yielded_value)
            elif isinstance(yielded_value, LFC):
                self._process_lfc(record, yielded_value)
            elif isinstance(yielded_value, RFI):
                self._process_rfi(record, yielded_value)
            elif isinstance(yielded_value, RFC):
                self._process_rfc(record, yielded_value)
            elif isinstance(yielded_value, Promise):
                self._process_promise(record, yielded_value)
            elif isinstance(yielded_value, FinalValue):
                self._process_final_value(record, yielded_value.v)
            elif isinstance(yielded_value, DI):
                # start execution from the top. Add current record to runnable
                raise NotImplementedError
            else:
                assert_never(yielded_value)

    def _continue(self) -> None:
        self._event.set()

    def _process_invoke(self, invoke: Invoke, task: TaskRecord) -> None:
        logger.info("Invoke message for %s received", invoke.root_durable_promise.id)

        invoke_info = invoke.root_durable_promise.invoke_info(self._encoder)
        func_name = invoke_info["func_name"]
        registered_func = self._registry.get(func_name)
        assert registered_func, f"There's no function registered under name {func_name}"
        func, opts = registered_func
        assert opts.durable

        rfi = RFI(
            Invocation(func, *invoke_info["args"], **invoke_info["kwargs"]), opts=opts
        )
        record = self._records.get(invoke.root_durable_promise.id)
        if record:
            assert record.is_root
            assert isinstance(record.invocation, RFI)
            assert record.durable_promise is not None
            record.invocation = rfi
        else:
            record = Record[Any](
                id=invoke.root_durable_promise.id,
                invocation=rfi,
                parent=None,
                ctx=Context(self._deps),
            )
            self._records[record.id] = record
            record.add_durable_promise(invoke.root_durable_promise)

        record.add_task(task=task)
        self._record_queue.put_nowait(record.id)
        self._continue()

    def _process_resume(self, resume: Resume, task: TaskRecord) -> None:
        logger.info("Resume message for %s received", resume.leaf_durable_promise.id)
        assert isinstance(self._store, RemoteStore)
        assert resume.leaf_durable_promise.is_completed()

        root_record = self._records.get(resume.root_durable_promise.id)
        leaf_record = self._records.get(resume.leaf_durable_promise.id)
        if root_record and leaf_record:
            assert root_record.is_root
            assert leaf_record.is_root
            root_record.add_task(task)
            if not leaf_record.done():
                leaf_record.set_result(
                    resume.leaf_durable_promise.get_value(self._encoder), deduping=True
                )

            self._unblock_awaiting_remote(leaf_record.id)

        else:
            self._process_invoke(Invoke(resume.root_durable_promise), task)

    def _process_promise(self, record: Record[Any], promise: Promise[Any]) -> None:
        promise_record = self._records[promise.id]
        if promise_record.done():
            self._add_to_runnable(record.id, promise_record.safe_result())
        elif isinstance(promise_record.invocation, LFI):
            self._add_to_awaiting_local(promise_record.id, record.id)
        elif isinstance(promise_record.invocation, RFI):
            assert isinstance(self._store, RemoteStore)
            assert (
                promise_record.is_root
            ), "Callbacks can only be registered partition roots"

            root = record.root()
            leaf_id = promise_record.id

            assert self._recv
            assert (
                promise_record.durable_promise
            ), f"Record {promise_record.id} not backed by a promise"
            durable_promise, callback = self._store.callbacks.create(
                id=utils.string_to_uuid(record.id),
                promise_id=leaf_id,
                root_promise_id=root.id,
                timeout=sys.maxsize,
                recv=self._recv,
            )
            if callback is None:
                assert durable_promise.is_completed()
                record.set_result(
                    durable_promise.get_value(self._encoder), deduping=True
                )
            else:
                self._add_to_awaiting_remote(promise_record.id, record.id)
                if self._blocked_only_on_remote(root.id):
                    self._complete_task(root.id)

        else:
            assert_never(promise_record.invocation)

    def _unblock_awaiting_local(self, id: str) -> None:
        record = self._records[id]
        assert record.done()
        for blocked_id in self._awaiting_lfi.pop(record.id, []):
            blocked_record = self._records[blocked_id]
            assert blocked_record.blocked_on
            assert blocked_record.blocked_on.id == id
            blocked_record.blocked_on = None
            logger.info("Unblocking %s. Who has blocked locally on %s", blocked_id, id)
            self._add_to_runnable(blocked_id, next_value=record.safe_result())

    def _unblock_awaiting_remote(self, id: str) -> None:
        record = self._records[id]
        assert record.done()
        assert isinstance(record.invocation, RFI)
        for blocked_id in self._awaiting_rfi.pop(record.id, []):
            blocked_record = self._records[blocked_id]
            assert blocked_record.blocked_on
            assert blocked_record.blocked_on.id == id
            blocked_record.blocked_on = None
            logger.info("Unblocking %s. Who has blocked remotely on %s", blocked_id, id)
            self._add_to_runnable(blocked_id, next_value=record.safe_result())

    def _add_to_runnable(
        self, id: str, next_value: Result[Any, Exception] | None
    ) -> None:
        logger.info(
            "Adding %s to runnables. Next value to advance with=%s", id, next_value
        )
        self._runnable.appendleft((id, next_value))

    def _add_to_awaiting_local(self, id: str, blocked: str) -> None:
        logger.info("Blocking %s awaiting locally on %s", blocked, id)
        record = self._records[id]
        assert isinstance(record.invocation, LFI)
        assert not record.done()
        blocked_record = self._records[blocked]
        assert not blocked_record.blocked_on
        blocked_record.blocked_on = record
        self._awaiting_lfi.setdefault(id, []).append(blocked)

    def _add_to_awaiting_remote(self, id: str, blocked: str) -> None:
        logger.info("Blocking %s awaiting remotely on %s", blocked, id)
        record = self._records[id]
        assert isinstance(record.invocation, RFI)
        assert not record.done()
        blocked_record = self._records[blocked]
        assert not blocked_record.blocked_on
        blocked_record.blocked_on = record
        self._awaiting_rfi.setdefault(id, []).append(blocked)

    def _blocked_only_on_remote(self, id: str, *, root: bool = True) -> bool:
        record = self._records[id]
        if isinstance(record.invocation, RFI) and not root:
            return True
        if not record.blocked_on:
            return False
        return all(
            self._blocked_only_on_remote(child.id, root=False)
            for child in record.children
            if not child.done()
        )

    def _ingest(self, id: str) -> None:
        logger.info("Ingesting record %s", id)
        record = self._records[id]
        assert not record.done()
        assert isinstance(record.invocation.unit, Invocation)
        assert not isinstance(record.invocation.unit.fn, str)
        fn, args, kwargs = (
            record.invocation.unit.fn,
            record.invocation.unit.args,
            record.invocation.unit.kwargs,
        )
        if isgeneratorfunction(fn):
            record.add_coro(
                ResonateCoro(
                    record,
                    fn(
                        record.ctx,
                        *args,
                        **kwargs,
                    ),
                )
            )
            self._add_to_runnable(record.id, None)
            return

        continuation = partial(self._process_final_value, record)

        if iscoroutinefunction(fn):
            self._processor.enqueue(
                SQE[Any](
                    thunk=partial(
                        asyncio.run,
                        fn(
                            record.ctx,
                            *args,
                            **kwargs,
                        ),
                    ),
                    callback=continuation,
                )
            )

        else:
            assert isfunction(fn)
            self._processor.enqueue(
                SQE[Any](
                    thunk=partial(
                        fn,
                        record.ctx,
                        *args,
                        **kwargs,
                    ),
                    callback=continuation,
                )
            )

    def _complete_task(self, id: str) -> None:
        record = self._records[id]
        assert record.has_task()

        assert isinstance(self._store, RemoteStore)
        task = record.get_task()
        self._store.tasks.complete(
            task_id=task.task_id,
            counter=task.counter,
        )
        record.remove_task()

    def _process_rfc(self, record: Record[Any], rfc: RFC) -> None:
        child_id: str
        next_child_name = record.next_child_name()
        if isinstance(rfc.unit, Invocation):
            child_id = rfc.opts.id if rfc.opts.id is not None else next_child_name
        elif isinstance(rfc.unit, DurablePromise):
            child_id = rfc.unit.id if rfc.unit.id is not None else next_child_name
        else:
            assert_never(rfc.unit)
        child_record = self._records.get(child_id)
        root = record.root()
        if child_record is not None:
            record.add_child(child_record)
            if child_record.done():
                self._add_to_runnable(record.id, child_record.safe_result())
            else:
                self._add_to_awaiting_remote(child_id, record.id)
                if self._blocked_only_on_remote(root.id):
                    self._complete_task(root.id)
        else:
            child_record = record.create_child(id=child_id, invocation=rfc.to_rfi())
            self._records[child_id] = child_record
            assert rfc.opts.durable

            data, headers, tags = self._get_info_from_rfi(rfc.to_rfi())

            assert self._recv

            durable_promise, callback = self._store.promises.create_with_callback(
                id=child_id,
                ikey=utils.string_to_uuid(child_id),
                strict=False,
                headers=headers,
                data=self._encoder.encode(data),
                timeout=sys.maxsize,
                tags=tags,
<<<<<<< HEAD
                root_id=root.id,
                recv=self._recv,
=======
                callback_id=utils.string_to_uuid(record.id),
                root_promise_id=root.id,
                recv=self._default_recv,
>>>>>>> 25476e45
            )
            assert child_id in self._records
            assert not record.done()
            child_record.add_durable_promise(durable_promise)

            if durable_promise.is_completed():
                assert callback is None
                value = durable_promise.get_value(self._encoder)
                child_record.set_result(value, deduping=True)
                self._add_to_runnable(record.id, child_record.safe_result())
            else:
                self._add_to_awaiting_remote(child_id, record.id)
                if self._blocked_only_on_remote(root.id):
                    self._complete_task(root.id)

    def _process_lfc(self, record: Record[Any], lfc: LFC) -> None:
        child_id = lfc.opts.id if lfc.opts.id is not None else record.next_child_name()
        child_record = self._records.get(child_id)
        if child_record is not None:
            record.add_child(child_record)
            if child_record.done():
                self._add_to_runnable(record.id, child_record.safe_result())
            else:
                self._add_to_awaiting_local(child_id, record.id)

        else:
            child_record = record.create_child(id=child_id, invocation=lfc.to_lfi())
            self._records[child_id] = child_record

            if lfc.opts.durable:
                durable_promise = self._store.promises.create(
                    id=child_id,
                    ikey=utils.string_to_uuid(child_id),
                    strict=False,
                    headers=None,
                    data=None,
                    timeout=sys.maxsize,
                    tags=None,
                )
                assert child_id in self._records
                assert not record.done()
                child_record.add_durable_promise(durable_promise)
                if durable_promise.is_completed():
                    value = durable_promise.get_value(self._encoder)
                    child_record.set_result(value, deduping=True)
                    self._add_to_runnable(record.id, child_record.safe_result())
                else:
                    self._ingest(child_id)
                    self._add_to_awaiting_local(child_id, record.id)

            else:
                self._ingest(child_id)
                self._add_to_awaiting_local(child_id, record.id)

    def _process_rfi(self, record: Record[Any], rfi: RFI) -> None:
        child_id: str
        next_child_name = record.next_child_name()
        if isinstance(rfi.unit, Invocation):
            child_id = rfi.opts.id if rfi.opts.id is not None else next_child_name
        elif isinstance(rfi.unit, DurablePromise):
            child_id = rfi.unit.id if rfi.unit.id is not None else next_child_name
        else:
            assert_never(rfi.unit)
        child_record = self._records.get(child_id)
        if child_record is not None:
            record.add_child(child_record)
            self._add_to_runnable(record.id, Ok(child_record.promise))
        else:
            child_record = record.create_child(id=child_id, invocation=rfi)
            self._records[child_id] = child_record
            assert rfi.opts.durable

            data, headers, tags = self._get_info_from_rfi(rfi)

            durable_promise = self._store.promises.create(
                id=child_id,
                ikey=utils.string_to_uuid(child_id),
                strict=False,
                headers=headers,
                data=self._encoder.encode(data),
                timeout=sys.maxsize,
                tags=tags,
            )
            assert child_id in self._records
            assert not record.done()
            child_record.add_durable_promise(durable_promise)

            if durable_promise.is_completed():
                value = durable_promise.get_value(self._encoder)
                child_record.set_result(value, deduping=True)
            self._add_to_runnable(record.id, Ok(child_record.promise))

    def _process_lfi(self, record: Record[Any], lfi: LFI) -> None:
        child_id = lfi.opts.id if lfi.opts.id is not None else record.next_child_name()
        child_record = self._records.get(child_id)
        if child_record is not None:
            record.add_child(child_record)
            self._add_to_runnable(record.id, Ok(child_record.promise))
        else:
            child_record = record.create_child(id=child_id, invocation=lfi)
            self._records[child_id] = child_record

            if lfi.opts.durable:
                durable_promise = self._store.promises.create(
                    id=child_id,
                    ikey=utils.string_to_uuid(child_id),
                    strict=False,
                    headers=None,
                    data=None,
                    timeout=sys.maxsize,
                    tags=None,
                )
                assert child_id in self._records
                assert not record.done()

                child_record.add_durable_promise(durable_promise)

                if durable_promise.is_completed():
                    value = durable_promise.get_value(self._encoder)
                    child_record.set_result(value, deduping=True)
                else:
                    self._ingest(child_id)
                self._add_to_runnable(record.id, Ok(child_record.promise))
            else:
                self._ingest(child_id)
                self._add_to_runnable(record.id, Ok(child_record.promise))

    def _process_final_value(
        self, record: Record[Any], final_value: Result[Any, Exception]
    ) -> None:
        if record.should_retry(final_value):
            record.increate_attempt()
            self._delay_queue.put_nowait(record.id, record.next_retry_delay())

        elif record.invocation.opts.durable:
            durable_promise: DurablePromiseRecord
            if isinstance(final_value, Ok):
                durable_promise = self._store.promises.resolve(
                    id=record.id,
                    ikey=utils.string_to_uuid(record.id),
                    strict=False,
                    headers=None,
                    data=self._encoder.encode(final_value.unwrap()),
                )

            elif isinstance(final_value, Err):
                durable_promise = self._store.promises.reject(
                    id=record.id,
                    ikey=utils.string_to_uuid(record.id),
                    strict=False,
                    headers=None,
                    data=self._encoder.encode(final_value.err()),
                )
            else:
                assert_never(final_value)

            final_value = durable_promise.get_value(self._encoder)
            assert not record.done()

            if record.has_task():
                self._complete_task(record.id)

            record.set_result(final_value, deduping=False)
            self._unblock_awaiting_local(record.id)

            root = record.root()
            if root != record and self._blocked_only_on_remote(root.id):
                self._complete_task(root.id)

        else:
            record.set_result(final_value, deduping=False)
            self._unblock_awaiting_local(record.id)

    def _get_info_from_rfi(
        self, rfi: RFI
    ) -> tuple[dict[str, Any] | None, dict[str, str] | None, dict[str, str] | None]:
        data: dict[str, Any] | None
        tags: dict[str, str] | None
        headers: dict[str, str] | None
        if isinstance(rfi.unit, DurablePromise):
            data = rfi.unit.data
            tags = rfi.unit.tags
            headers = rfi.unit.headers
        elif isinstance(rfi.unit, Invocation):
            func: str
            if isinstance(rfi.unit.fn, str):
                func = rfi.unit.fn
            else:
                assert isfunction(rfi.unit.fn)
                registered_fn_name = self._registry.get_from_value(rfi.unit.fn)
                assert registered_fn_name is not None
                func = registered_fn_name
            data = {
                "func": func,
                "args": rfi.unit.args,
                "kwargs": rfi.unit.kwargs,
            }
            tags = {"resonate:invoke": rfi.opts.send_to or "default"}
            headers = None
        else:
            assert_never(rfi.unit)
        return (data, headers, tags)<|MERGE_RESOLUTION|>--- conflicted
+++ resolved
@@ -498,14 +498,9 @@
                 data=self._encoder.encode(data),
                 timeout=sys.maxsize,
                 tags=tags,
-<<<<<<< HEAD
-                root_id=root.id,
-                recv=self._recv,
-=======
                 callback_id=utils.string_to_uuid(record.id),
                 root_promise_id=root.id,
                 recv=self._default_recv,
->>>>>>> 25476e45
             )
             assert child_id in self._records
             assert not record.done()
